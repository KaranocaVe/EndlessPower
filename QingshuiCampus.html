<!DOCTYPE html>
<html lang="zh-CN">
<head>
    <meta charset="UTF-8">
    <meta name="viewport" content="width=device-width, initial-scale=1.0">
    <title>充电桩地图查询</title>
    <script src="https://cdn.tailwindcss.com"></script>
    <link rel="stylesheet" href="https://unpkg.com/leaflet@1.9.4/dist/leaflet.css" integrity="sha256-p4NxAoJBhIIN+hmNHrzRCf9tD/miZyoHS5obTRR9BMY=" crossorigin="" />
    <script src="https://unpkg.com/leaflet@1.9.4/dist/leaflet.js" integrity="sha256-20nQCchB9co0qIjJZRGuk2/Z9VM+kNiyxNV1lvTlZBo=" crossorigin=""></script>
    <link rel="preconnect" href="https://fonts.googleapis.com">
    <link rel="preconnect" href="https://fonts.gstatic.com" crossorigin>
    <link href="https://fonts.googleapis.com/css2?family=Inter:wght@400;500;600;700&display=swap" rel="stylesheet">
    <style>
        :root {
            --color-primary: #3B82F6; /* blue-500 */
            --color-text-base: #374151; /* gray-700 */
            --color-bg-base: #F9FAFB; /* gray-50 */
        }
        body { 
            font-family: 'Inter', sans-serif; 
            background-color: var(--color-bg-base);
        }
        .leaflet-div-icon { background: transparent; border: none; }
        
        .map-marker {
            width: 20px;
            height: 20px;
            border-radius: 50%;
            border: 3px solid white;
            box-shadow: 0 2px 8px rgba(0,0,0,0.4);
            transition: transform 0.2s cubic-bezier(0.34, 1.56, 0.64, 1);
        }
        .leaflet-marker-icon:hover .map-marker {
            transform: scale(1.25);
        }
        
        #station-detail-panel {
            background-color: rgba(255, 255, 255, 0.85);
            backdrop-filter: blur(10px);
            -webkit-backdrop-filter: blur(10px);
            border: 1px solid rgba(229, 231, 235, 0.6);
            transition: transform 0.3s ease-in-out, opacity 0.3s ease-in-out;
            box-shadow: 0 10px 30px rgba(0, 0, 0, 0.1);
        }
        .loader {
            border: 4px solid #f3f3f3;
            border-top: 4px solid var(--color-primary);
            border-radius: 50%;
            width: 30px;
            height: 30px;
            animation: spin 1s linear infinite;
        }
        @keyframes spin { 0% { transform: rotate(0deg); } 100% { transform: rotate(360deg); } }
        .nav-button.active {
            background-color: var(--color-primary);
            color: white;
            box-shadow: 0 1px 3px 0 rgba(0, 0, 0, 0.1), 0 1px 2px 0 rgba(0, 0, 0, 0.06);
        }
        .leaflet-tooltip.station-tooltip {
            background-color: rgba(26, 32, 44, 0.85);
            color: white;
            border: none;
            padding: 6px 12px;
            font-size: 13px;
            font-weight: 500;
            border-radius: 6px;
            box-shadow: 0 1px 3px rgba(0,0,0,0.3);
        }
        .leaflet-tooltip-top.station-tooltip:before,
        .leaflet-tooltip-bottom.station-tooltip:before,
        .leaflet-tooltip-left.station-tooltip:before,
        .leaflet-tooltip-right.station-tooltip:before {
            border: none;
        }
        input:focus {
            box-shadow: 0 0 0 3px rgba(59, 130, 246, 0.3);
            border-color: var(--color-primary);
        }
    </style>
</head>
<body class="bg-gray-100 text-gray-800 flex flex-col h-screen">

    <header class="bg-white/80 backdrop-blur-sm shadow-sm z-[1100] border-b border-gray-200"><nav class="container mx-auto px-4 py-3 flex justify-between items-center"><h1 class="text-xl font-bold text-gray-900">EndlessPower</p>成电清水河充电桩查询</h1><div class="flex space-x-1 bg-gray-200/80 p-1 rounded-lg"><button id="nav-map" class="nav-button px-4 py-1.5 rounded-md text-sm font-semibold transition-all">地图</button><button id="nav-favorites" class="nav-button px-4 py-1.5 rounded-md text-sm font-semibold transition-all">收藏</button></div></nav></header>
    
    <main class="flex-grow relative">
        <div id="map-page" class="page-content w-full h-full">
            <div id="search-container" class="absolute top-4 left-1/2 -translate-x-1/2 z-[1000] w-full max-w-sm px-4">
                <div class="relative">
                    <div class="absolute inset-y-0 left-0 pl-4 flex items-center pointer-events-none"><svg class="h-5 w-5 text-gray-400" xmlns="http://www.w3.org/2000/svg" viewBox="0 0 20 20" fill="currentColor"><path fill-rule="evenodd" d="M8 4a4 4 0 100 8 4 4 0 000-8zM2 8a6 6 0 1110.89 3.476l4.817 4.817a1 1 0 01-1.414 1.414l-4.816-4.816A6 6 0 012 8z" clip-rule="evenodd" /></svg></div>
                    <input type="text" id="search-input" placeholder="搜索充电站..." class="w-full h-12 pl-12 pr-24 rounded-full border-gray-200 shadow-lg focus:ring-2 focus:ring-blue-400 focus:border-transparent outline-none transition">
                    <div class="absolute inset-y-0 right-0 flex items-center">
                        <button id="clear-search-btn" class="hidden h-full px-3 text-gray-400 hover:text-gray-600 transition-colors"><svg xmlns="http://www.w3.org/2000/svg" class="h-5 w-5" viewBox="0 0 20 20" fill="currentColor"><path fill-rule="evenodd" d="M10 18a8 8 0 100-16 8 8 0 000 16zM8.707 7.293a1 1 0 00-1.414 1.414L8.586 10l-1.293 1.293a1 1 0 101.414 1.414L10 11.414l1.293 1.293a1 1 0 001.414-1.414L11.414 10l1.293-1.293a1 1 0 00-1.414-1.414L10 8.586 8.707 7.293z" clip-rule="evenodd" /></svg></button>
                        <button id="search-btn" class="h-full px-4 text-gray-500 hover:text-blue-600 transition-colors"><svg xmlns="http://www.w3.org/2000/svg" class="h-5 w-5" fill="none" viewBox="0 0 24 24" stroke="currentColor" stroke-width="2"><path stroke-linecap="round" stroke-linejoin="round" d="M21 21l-6-6m2-5a7 7 0 11-14 0 7 7 0 0114 0z" /></svg></button>
                    </div>
                </div>
            </div>
            <div id="map" class="w-full h-full"></div>
            <button id="refresh-btn" class="absolute bottom-6 right-6 z-[999] bg-white text-gray-700 p-3 rounded-full shadow-lg hover:bg-gray-100 hover:scale-105 active:scale-95 transition-all disabled:opacity-50 disabled:cursor-not-allowed">
                <svg xmlns="http://www.w3.org/2000/svg" class="h-6 w-6" fill="none" viewBox="0 0 24 24" stroke="currentColor" stroke-width="2"><path stroke-linecap="round" stroke-linejoin="round" d="M4 4v5h5m7 0h-5V4m0 0l7 7m-7-7H4" /><path stroke-linecap="round" stroke-linejoin="round" d="M20 20v-5h-5m-7 0h5v5m0 0l-7-7m7 7h5" /></svg>
            </button>
            <button id="locate-btn" class="absolute bottom-6 right-24 z-[999] bg-white text-gray-700 p-3 rounded-full shadow-lg hover:bg-gray-100 hover:scale-105 active:scale-95 transition-all">
                <svg xmlns="http://www.w3.org/2000/svg" class="h-6 w-6" fill="none" viewBox="0 0 24 24" stroke="currentColor" stroke-width="2"><path stroke-linecap="round" stroke-linejoin="round" d="M17.657 16.657L13.414 20.9a1.998 1.998 0 01-2.827 0l-4.244-4.243a8 8 0 1111.314 0z" /><path stroke-linecap="round" stroke-linejoin="round" d="M15 11a3 3 0 11-6 0 3 3 0 016 0z" /></svg>
            </button>
            <div id="map-loader" class="hidden absolute top-1/2 left-1/2 -translate-x-1/2 -translate-y-1/2 z-[999] bg-white/80 p-4 rounded-lg shadow-xl flex items-center space-x-3"><div class="loader"></div><span class="font-semibold text-gray-700">刷新状态...</span></div>
        </div>
        <div id="favorites-page" class="page-content hidden w-full h-full overflow-y-auto p-4 md:p-6">
            <div class="container mx-auto">
                <div class="flex justify-between items-center mb-6">
                    <h2 class="text-2xl font-bold text-gray-800">我的收藏</h2>
                    <button id="refresh-favorites-btn" class="bg-white text-gray-700 p-3 rounded-full shadow-md hover:bg-gray-100 hover:scale-105 active:scale-95 transition-all disabled:opacity-50 disabled:cursor-not-allowed">
                        <svg xmlns="http://www.w3.org/2000/svg" class="h-5 w-5" fill="none" viewBox="0 0 24 24" stroke="currentColor" stroke-width="2">
                           <path stroke-linecap="round" stroke-linejoin="round" d="M4 4v5h5m7 0h-5V4m0 0l7 7m-7-7H4" /><path stroke-linecap="round" stroke-linejoin="round" d="M20 20v-5h-5m-7 0h5v5m0 0l-7-7m7 7h5" /></svg>
                    </button>
                </div>
                <div id="favorites-container" class="space-y-6"></div>
            </div>
        </div>
    </main>

    <footer class="text-center py-4 text-xs text-gray-500 bg-white border-t border-gray-200 z-10 shrink-0">
        <div class="space-y-2">
            <div id="visitor-stats" class="inline-block"></div>
            <p>
                <a href="https://github.com/jasonmumiao/EndlessPower" target="_blank" rel="noopener noreferrer" class="inline-flex items-center hover:text-gray-800 transition-colors">
                    <svg class="w-4 h-4 mr-1" fill="currentColor" viewBox="0 0 24 24" aria-hidden="true"><path fill-rule="evenodd" d="M12 2C6.477 2 2 6.477 2 12c0 4.418 2.865 8.168 6.839 9.492.5.092.682-.217.682-.482 0-.237-.009-.868-.014-1.703-2.782.605-3.369-1.343-3.369-1.343-.454-1.158-1.11-1.466-1.11-1.466-.908-.62.069-.608.069-.608 1.003.07 1.531 1.032 1.531 1.032.892 1.53 2.341 1.088 2.91.832.092-.647.35-1.088.636-1.338-2.22-.253-4.555-1.113-4.555-4.951 0-1.093.39-1.988 1.031-2.688-.103-.253-.446-1.272.098-2.65 0 0 .84-.27 2.75 1.026A9.564 9.564 0 0112 6.844c.85.004 1.705.115 2.504.337 1.909-1.296 2.747-1.027 2.747-1.027.546 1.379.203 2.398.1 2.651.64.7 1.03 1.595 1.03 2.688 0 3.848-2.338 4.695-4.566 4.943.359.309.678.92.678 1.855 0 1.338-.012 2.419-.012 2.747 0 .268.18.58.688.482A10.001 10.001 0 0022 12c0-5.523-4.477-10-10-10z" clip-rule="evenodd"></path></svg>
                    View Project on GitHub
                </a>
            </p>
        </div>
    </footer>

    <div id="station-detail-panel" class="fixed bottom-4 right-4 w-full max-w-md rounded-xl transform translate-y-full opacity-0 pointer-events-none z-[1200]">
        <div class="p-5 border-b border-gray-200/80">
            <div class="flex justify-between items-center">
                <div class="flex-1 min-w-0">
                    <h2 id="detail-station-name" class="text-lg font-bold text-gray-800 truncate"></h2>
                    <p id="detail-station-address" class="text-sm text-gray-500 truncate"></p>
                </div>
                <div class="flex items-center space-x-1 ml-4">
                    <button id="detail-favorite-btn" class="text-gray-400 hover:text-yellow-500 p-2 rounded-full hover:bg-yellow-100 transition-colors"><svg xmlns="http://www.w3.org/2000/svg" class="h-6 w-6" fill="none" viewBox="0 0 24 24" stroke="currentColor"><path stroke-linecap="round" stroke-linejoin="round" stroke-width="2" d="M11.049 2.927c.3-.921 1.603-.921 1.902 0l1.519 4.674a1 1 0 00.95.69h4.915c.969 0 1.371 1.24.588 1.81l-3.976 2.888a1 1 0 00-.363 1.118l1.518 4.674c.3.922-.755 1.688-1.538 1.118l-3.976-2.888a1 1 0 00-1.176 0l-3.976 2.888c-.783.57-.38-1.81.588-1.81h4.914a1 1 0 00.951-.69l1.519-4.674z" /></svg></button>
                    <button id="detail-close-btn" class="text-gray-500 hover:text-gray-800 p-2 rounded-full hover:bg-gray-200/80 transition-colors"><svg xmlns="http://www.w3.org/2000/svg" class="h-6 w-6" fill="none" viewBox="0 0 24 24" stroke="currentColor" stroke-width="2"><path stroke-linecap="round" stroke-linejoin="round" d="M6 18L18 6M6 6l12 12" /></svg></button>
                </div>
            </div>
        </div>
        <div id="detail-outlets-grid" class="p-5 h-72 overflow-y-auto grid grid-cols-1 sm:grid-cols-2 gap-4"></div>
    </div>
    
    <div id="error-overlay" class="hidden fixed inset-0 bg-black bg-opacity-50 z-[2000] flex justify-center items-center p-4"><div class="bg-white p-6 rounded-lg shadow-xl text-center max-w-sm"><h3 class="text-lg font-bold text-red-600 mb-2">出错了！</h3><p id="error-message" class="text-gray-700"></p><button id="error-close-btn" class="mt-4 px-4 py-2 bg-red-600 text-white rounded-lg hover:bg-red-700">关闭</button></div></div>
    
    <template id="station-card-template"><div class="station-card bg-white rounded-xl shadow-md overflow-hidden transition-shadow hover:shadow-lg"><div class="p-5"><div class="flex justify-between items-start mb-4"><div class="min-w-0 flex-1"><h2 class="station-name text-xl font-bold text-gray-800 truncate"></h2><p class="station-address text-sm text-gray-500 mt-1 truncate"></p></div><button class="remove-favorite-btn text-gray-400 hover:text-red-500 p-1.5 rounded-full hover:bg-red-50 transition-colors ml-2"><svg xmlns="http://www.w3.org/2000/svg" class="h-5 w-5" viewBox="0 0 20 20" fill="currentColor"><path fill-rule="evenodd" d="M9 2a1 1 0 00-.894.553L7.382 4H4a1 1 0 000 2v10a2 2 0 002 2h8a2 2 0 002-2V6a1 1 0 100-2h-3.382l-.724-1.447A1 1 0 0011 2H9zM7 8a1 1 0 012 0v6a1 1 0 11-2 0V8zm4 0a1 1 0 012 0v6a1 1 0 11-2 0V8z" clip-rule="evenodd" /></svg></button></div><div class="station-summary grid grid-cols-3 gap-2 text-center text-sm text-gray-600 mb-4 p-3 bg-gray-50 rounded-lg"><div><p class="font-semibold text-lg text-gray-800 total-outlets">?</p><p class="text-xs">总插座</p></div><div><p class="font-semibold text-lg text-green-600 available-outlets">?</p><p class="text-xs">可用</p></div><div><p class="font-semibold text-lg text-blue-600 occupied-outlets">?</p><p class="text-xs">占用</p></div></div><div class="outlets-grid grid grid-cols-1 sm:grid-cols-2 lg:grid-cols-3 xl:grid-cols-4 gap-3"></div></div></div></template>
    
    <script>
    document.addEventListener('DOMContentLoaded', () => {
        // --- 配置 ---
        const MAP_CENTER = [30.754365, 103.936107];
        const REFRESH_COOLDOWN = 15000; // 15 seconds
        const FAVORITE_LIMIT=4;
        const JITTER_AMOUNT = 0.0004;

        let map, markers = {}, currentDetailRequestId = 0;
        let lastMapRefresh = 0, lastFavoritesRefresh = 0;
        let userLocationMarker; // 用户位置标记

        // --- DOM 元素 ---
        const navButtons = { map: document.getElementById('nav-map'), favorites: document.getElementById('nav-favorites') };
        const pages = { map: document.getElementById('map-page'), favorites: document.getElementById('favorites-page') };
        const detailPanel = document.getElementById('station-detail-panel');
        const refreshBtn = document.getElementById('refresh-btn');
        const refreshFavoritesBtn = document.getElementById('refresh-favorites-btn');
        const locateBtn = document.getElementById('locate-btn');
        const mapLoader = document.getElementById('map-loader');
        const errorOverlay = document.getElementById('error-overlay');
        const errorMessage = document.getElementById('error-message');
        const searchInput = document.getElementById('search-input');
        const searchBtn = document.getElementById('search-btn');
        const clearSearchBtn = document.getElementById('clear-search-btn');
        const StationDB = { get: () => JSON.parse(localStorage.getItem('managedStations') || 'null'), set: (stations) => localStorage.setItem('managedStations', JSON.stringify(stations)) };
        const FavoritesManager = { 
            get: () => JSON.parse(localStorage.getItem('favoriteStations') || '[]'), 
            set: (favorites) => localStorage.setItem('favoriteStations', JSON.stringify(favorites)), 
            add: (stationId) => {
                const favs = FavoritesManager.get();
                if (favs.includes(stationId)) return;
                if (favs.length >= FAVORITE_LIMIT) {
                    showError('收藏夹已满，请先移除一些站点。');
                    return;
                }
                favs.push(stationId);
                FavoritesManager.set(favs);
            },
            remove: (stationId) => FavoritesManager.set(FavoritesManager.get().filter(id => id !== stationId)), 
            isFavorite: (stationId) => FavoritesManager.get().includes(stationId) 
        };
        
        async function initApp() {
            initMaps();
            navButtons.map.addEventListener('click', () => switchView('map'));
            navButtons.favorites.addEventListener('click', () => switchView('favorites'));
            refreshBtn.addEventListener('click', handleMapRefresh);
            locateBtn.addEventListener('click', getCurrentLocation);
            refreshFavoritesBtn.addEventListener('click', handleFavoritesRefresh);
            document.getElementById('error-close-btn').addEventListener('click', () => errorOverlay.classList.add('hidden'));
            searchBtn.addEventListener('click', performSearch);
            searchInput.addEventListener('keyup', (event) => { if (event.key === 'Enter') performSearch(); });
            searchInput.addEventListener('input', () => clearSearchBtn.classList.toggle('hidden', !searchInput.value));
            clearSearchBtn.addEventListener('click', clearSearch);
            
<<<<<<< HEAD
            // 尝试获取用户当前位置，如果失败则使用默认位置
            if (navigator.geolocation) {
                navigator.geolocation.getCurrentPosition(
                    async (position) => {
                        const { latitude, longitude } = position.coords;
                        // 更新地图中心到用户位置
                        map.setView([latitude, longitude], 16);
                        // 显示用户位置标记
                        userLocationMarker.setLatLng([latitude, longitude]);
                        userLocationMarker.setOpacity(1);
                        // 获取并显示该位置附近的充电站
                        await initialFetchAndStoreStations(latitude, longitude);
                        switchView('map');
                    },
                    async (error) => {
                        // 如果获取位置失败，使用默认位置
                        const localStations = StationDB.get();
                        if (!localStations || localStations.length === 0) await initialFetchAndStoreStations();
                        switchView('map');
                    },
                    {
                        enableHighAccuracy: true,
                        timeout: 10000,
                        maximumAge: 60000
                    }
                );
            } else {
                // 浏览器不支持地理位置功能，使用默认位置
                const localStations = StationDB.get();
                if (!localStations || localStations.length === 0) await initialFetchAndStoreStations();
                switchView('map');
            }
        }

        // 添加获取用户当前位置的函数
        function getCurrentLocation() {
            if (!navigator.geolocation) {
                showError('您的浏览器不支持地理位置功能');
                return;
            }

            // 显示加载状态
            mapLoader.classList.remove('hidden');
            locateBtn.disabled = true;

            navigator.geolocation.getCurrentPosition(
                // 成功回调
                async (position) => {
                    const { latitude, longitude } = position.coords;
                    
                    // 更新地图中心到用户位置
                    map.setView([latitude, longitude], 16);
                    
                    // 显示用户位置标记
                    userLocationMarker.setLatLng([latitude, longitude]);
                    userLocationMarker.setOpacity(1);
                    
                    // 重新获取并显示该位置附近的充电站
                    await fetchAndRenderStations(latitude, longitude);
                    
                    // 恢复按钮状态
                    mapLoader.classList.add('hidden');
                    locateBtn.disabled = false;
                },
                // 错误回调
                (error) => {
                    mapLoader.classList.add('hidden');
                    locateBtn.disabled = false;
                    
                    switch(error.code) {
                        case error.PERMISSION_DENIED:
                            showError('用户拒绝了地理位置请求');
                            break;
                        case error.POSITION_UNAVAILABLE:
                            showError('位置信息不可用');
                            break;
                        case error.TIMEOUT:
                            showError('获取位置信息超时');
                            break;
                        default:
                            showError('获取地理位置时发生未知错误');
                            break;
                    }
                },
                {
                    enableHighAccuracy: true,
                    timeout: 10000,
                    maximumAge: 60000
                }
            );
        }

        // 修改获取充电站数据的函数，支持传入位置参数
        async function fetchAndRenderStations(lat = 30.754736739439924, lng = 103.92946279311207) {
            mapLoader.classList.remove('hidden');
            
            // 更新API调用参数
            const nearStations = await fetchNearStationsAPI(lat, lng);
            
            if (nearStations && nearStations.length > 0) {
                StationDB.set(applyJitter(nearStations));
                renderMarkers();
            }
            
            mapLoader.classList.add('hidden');
=======
            await initialFetchAndStoreStations();
            switchView('map');
>>>>>>> b5ad67bc
        }

        function switchView(view) {
            hideStationDetailPanel(); 
            document.body.classList.toggle('overflow-hidden', view === 'map');
            for (const key in pages) pages[key].classList.toggle('hidden', key !== view); 
            for (const key in navButtons) navButtons[key].classList.remove('active'); 
            navButtons[view].classList.add('active'); 
            if (view === 'map') { 
                if (map) map.invalidateSize(); 
                clearSearch(); 
            } else if (view === 'favorites') { 
                renderFavoritesPage(); 
            } 
        }

        function handleMapRefresh() {
            const now = Date.now();
            if (now - lastMapRefresh < REFRESH_COOLDOWN) return;
            lastMapRefresh = now;
            refreshMarkersStatus();
            refreshBtn.disabled = true;
            setTimeout(() => { refreshBtn.disabled = false; }, REFRESH_COOLDOWN);
        }

        function handleFavoritesRefresh() {
            const now = Date.now();
            if (now - lastFavoritesRefresh < REFRESH_COOLDOWN) return;
            lastFavoritesRefresh = now;
            renderFavoritesPage();
            refreshFavoritesBtn.disabled = true;
            setTimeout(() => { refreshFavoritesBtn.disabled = false; }, REFRESH_COOLDOWN);
        }

<<<<<<< HEAD
        async function initialFetchAndStoreStations(lat, lng) { 
            mapLoader.classList.remove('hidden'); 
            const nearStations = await fetchNearStationsAPI(lat, lng); 
            if (nearStations && nearStations.length > 0) StationDB.set(applyJitter(nearStations)); 
            mapLoader.classList.add('hidden'); 
=======
        async function initialFetchAndStoreStations() {
            const localStations = StationDB.get();
            if (!localStations || localStations.length === 0) {
                 mapLoader.classList.remove('hidden'); 
                 const nearStations = await fetchNearStationsAPI(); 
                 if (nearStations && nearStations.length > 0) StationDB.set(applyJitter(nearStations)); 
                 mapLoader.classList.add('hidden');
            }
            renderMarkers();
>>>>>>> b5ad67bc
        }
        function renderMarkers(filterKeyword = '') { const stations = StationDB.get() || []; if (!stations) return; const lowerCaseKeyword = filterKeyword.trim().toLowerCase(); const filteredStations = lowerCaseKeyword ? stations.filter(s => s.stationName.toLowerCase().includes(lowerCaseKeyword)) : stations; for (const key in markers) if (map.hasLayer(markers[key])) map.removeLayer(markers[key]); markers = {}; filteredStations.forEach(station => { const icon = createMarkerIcon('#9ca3af'); const marker = L.marker([station.latitude, station.longitude], { icon }).addTo(map); marker.bindTooltip(station.stationName, { permanent: false, direction: 'top', offset: [0, -12], className: 'station-tooltip' }); marker.on('click', () => showStationDetailPanel(station)); markers[station.stationId] = marker; }); refreshMarkersStatus(); }
        async function refreshMarkersStatus() { mapLoader.classList.remove('hidden'); const dynamicData = await fetchNearStationsAPI(); if (dynamicData) { const statusMap = new Map(dynamicData.map(s => [s.stationId, {freeNum: s.freeNum, switchType: s.switchType}])); for (const stationId in markers) { if (map.hasLayer(markers[stationId])) { const status = statusMap.get(parseInt(stationId, 10)); const marker = markers[stationId]; const ratio = status && status.switchType > 0 ? status.freeNum / status.switchType : -1; marker.setIcon(createMarkerIcon(getColorForAvailability(ratio))); } } } mapLoader.classList.add('hidden'); }
        function performSearch() { hideStationDetailPanel(); renderMarkers(searchInput.value); }
        function clearSearch() { searchInput.value = ''; clearSearchBtn.classList.add('hidden'); hideStationDetailPanel(); renderMarkers(); }
        function applyJitter(stations) { const newStations = []; const occupiedCoords = new Set(); const distanceSq = (p1, p2) => (p1.lat - p2.lat)**2 + (p1.lng - p2.lng)**2; const minDistanceSq = (0.0003)**2; stations.forEach(station => { let newLat = station.latitude, newLng = station.longitude; let attempts = 0; while (attempts < 100) { let collision = false; for (const coord of occupiedCoords) { if (distanceSq({lat: newLat, lng: newLng}, JSON.parse(coord)) < minDistanceSq) { collision = true; newLat += (Math.random() - 0.5) * JITTER_AMOUNT; newLng += (Math.random() - 0.5) * JITTER_AMOUNT; break; } } if (!collision) break; attempts++; } occupiedCoords.add(JSON.stringify({lat: newLat, lng: newLng})); newStations.push({ ...station, latitude: newLat, longitude: newLng }); }); return newStations; }
        function createMarkerIcon(color) { return L.divIcon({ className: 'leaflet-div-icon', html: `<div class="map-marker" style="background-color: ${color};"></div>`, iconSize: [20, 20], iconAnchor: [10, 10] }); }
        function initMaps() { 
            map = L.map('map', { zoomControl: false }).setView(MAP_CENTER, 16); 
            L.control.zoom({ position: 'bottomright' }).addTo(map); 
            L.tileLayer('https://wprd0{s}.is.autonavi.com/appmaptile?lang=zh_cn&size=1&scale=1&style=7&x={x}&y={y}&z={z}', { 
                subdomains: ['1', '2', '3', '4'], 
                attribution: '&copy; 高德地图' 
            }).addTo(map);
            
            // 添加用户位置标记
            userLocationMarker = L.marker([0, 0], {
                icon: L.divIcon({
                    className: 'user-location-marker',
                    html: '<div style="background-color: #3B82F6; width: 16px; height: 16px; border-radius: 50%; border: 3px solid white; box-shadow: 0 0 10px rgba(0,0,0,0.3);"></div>',
                    iconSize: [22, 22],
                    iconAnchor: [11, 11]
                })
            }).addTo(map);
            userLocationMarker.setOpacity(0); // 初始隐藏
        }
        
        // ✨ 2. 修复了CORS跨域问题，不再需要浏览器插件 ✨
        async function fetchAPI(url, options = {}) {
            try {
                const proxyUrl = 'https://corsproxy.io/?' + encodeURIComponent(url);
                const response = await fetch(proxyUrl, options);
                if (!response.ok) throw new Error(`HTTP error: ${response.status}`);
                const data = await response.json();
                if (data.code !== "1") throw new Error(data.msg || 'API error');
                return data.data;
            } catch (error) {
                console.error(`Fetch error for ${url}:`, error);
                showError(`数据加载失败: ${error.message}。`);
                return null;
            }
        }
        
        const getOutlets = (stationId) => fetchAPI(`https://wemp.issks.com/charge/v1/outlet/station/outlets/${stationId}`);
        const getOutletStatus = (outletNo) => fetchAPI(`https://wemp.issks.com/charge/v1/charging/outlet/${outletNo}`);
        const fetchNearStationsAPI = (lat = 30.754736739439924, lng = 103.92946279311207) => {
            const url = 'https://wemp.issks.com/device/v1/near/station';
            const body = { 
                page: 1, 
                pageSize: 200, 
                scale: 3, 
                latitude: lat, 
                longitude: lng, 
                userLatitude: lat, 
                userLongitude: lng 
            };
            return fetchAPI(url, { 
                method: 'POST', 
                headers: { 'Content-Type': 'application/json;charset=UTF-8' }, 
                body: JSON.stringify(body) 
            })
                .then(data => data?.elecStationData || []);
        };
        
        function hideStationDetailPanel(){ detailPanel.classList.add('translate-y-full', 'opacity-0', 'pointer-events-none'); }
        
        function showStationDetailPanel(station) {
            currentDetailRequestId++;
            const thisRequestId = currentDetailRequestId;
            document.getElementById('detail-station-name').textContent = station.stationName;
            document.getElementById('detail-station-address').textContent = station.address;
            const favBtn = document.getElementById('detail-favorite-btn');
            const updateFavBtnStyle = () => favBtn.classList.toggle('text-yellow-400', FavoritesManager.isFavorite(station.stationId));
            updateFavBtnStyle();

            // ✨ 3. 修正了收藏按钮的添加/移除逻辑 ✨
            favBtn.onclick = () => {
                if (FavoritesManager.isFavorite(station.stationId)) {
                    FavoritesManager.remove(station.stationId);
                } else {
                    FavoritesManager.add(station.stationId);
                }
                updateFavBtnStyle();
            };

            document.getElementById('detail-close-btn').onclick = hideStationDetailPanel;
            const outletsGrid = document.getElementById('detail-outlets-grid');
            outletsGrid.innerHTML = '<div class="col-span-full flex justify-center p-8"><div class="loader"></div></div>';
            detailPanel.classList.remove('translate-y-full', 'opacity-0', 'pointer-events-none');
            updateOutletsInContainer(station.stationId, outletsGrid, thisRequestId);
        }

        function buildOutletCardHTML(statusData) {
            if (!statusData || !statusData.outlet) {
                return `<div class="bg-gray-100 rounded-xl p-4 border border-gray-200"><h3 class="text-base font-semibold text-gray-500">插座 N/A</h3><p class="text-sm text-red-500 mt-2">数据加载失败</p></div>`;
            }
            const isAvailable = statusData.outlet.iCurrentChargingRecordId === 0;
            const serial = `插座 ${statusData.outlet.vOutletName.replace('插座','') || 'N/A'}`;
            let statusHTML, detailsHTML, cardClasses;
            if (isAvailable) {
                cardClasses = 'bg-green-50/80 border-green-200';
                statusHTML = `<span class="text-xs font-bold py-1 px-2.5 rounded-full bg-green-100 text-green-800">可用</span>`;
                detailsHTML = `<div class="mt-3 text-center"><p class="font-semibold text-green-700">空闲中</p></div>`;
            } else {
                cardClasses = 'bg-blue-50/80 border-blue-200';
                statusHTML = `<span class="text-xs font-bold py-1 px-2.5 rounded-full bg-blue-100 text-blue-800">占用中</span>`;
                detailsHTML = `<div class="mt-2 text-sm space-y-1.5 text-gray-600">
                    <p><strong>已充:</strong> ${statusData.usedmin || 0}分钟</p>
                    <p><strong>消费:</strong> ${statusData.usedfee?.toFixed(2) || '0.00'}元</p>
                    <p><strong>功率:</strong> ${statusData.powerFee?.billingPower || '未知'}</p>
                    <p class="text-xs truncate pt-1"><strong>开始:</strong> ${statusData.chargingBeginTime || '未知'}</p>
                </div>`;
            }
            return `<div class="outlet-card rounded-xl p-4 border transition-all ${cardClasses}"><div class="flex justify-between items-center"><h3 class="text-base font-semibold text-gray-800">${serial}</h3>${statusHTML}</div>${detailsHTML}</div>`;
        }

        async function updateOutletsInContainer(stationId, container, requestId) {
            const outlets = await getOutlets(stationId);
            if (requestId !== currentDetailRequestId) return;
            if (!outlets || outlets.length === 0) {
                container.innerHTML = `<p class="col-span-full text-center text-gray-500 py-4">该充电站暂无插座信息。</p>`;
                return;
            }
            const statuses = await Promise.all(outlets.map(o => getOutletStatus(o.outletNo)));
            if (requestId !== currentDetailRequestId) return;
            const outletsHTML = outlets
                .sort((a, b) => a.outletSerialNo - b.outletSerialNo)
                .map((outlet, i) => buildOutletCardHTML(statuses[i]))
                .join('');
            container.innerHTML = outletsHTML;
        }

        async function updateFavoriteStationCard(stationId, cardElement) {
            const container = cardElement.querySelector('.outlets-grid');
            if (!container) return;
            container.innerHTML = '<div class="col-span-full flex justify-center p-8"><div class="loader"></div></div>';
            const outlets = await getOutlets(stationId);
            if (!outlets || outlets.length === 0) {
                container.innerHTML = `<p class="col-span-full text-center text-sm text-gray-500 py-4">该充电站暂无插座信息。</p>`;
                cardElement.querySelector('.total-outlets').textContent = 0;
                cardElement.querySelector('.available-outlets').textContent = 0;
                cardElement.querySelector('.occupied-outlets').textContent = 0;
                return;
            }
            const statuses = await Promise.all(outlets.map(o => getOutletStatus(o.outletNo)));
            const outletsHTML = outlets
                .sort((a, b) => a.outletSerialNo - b.outletSerialNo)
                .map((outlet, i) => buildOutletCardHTML(statuses[i]))
                .join('');
            container.innerHTML = outletsHTML;
            let availableCount = statuses.filter(s => s?.outlet?.iCurrentChargingRecordId === 0).length;
            cardElement.querySelector('.total-outlets').textContent = outlets.length;
            cardElement.querySelector('.available-outlets').textContent = availableCount;
            cardElement.querySelector('.occupied-outlets').textContent = outlets.length - availableCount;
        }
        
        async function renderFavoritesPage() {
            const container = document.getElementById('favorites-container');
            container.innerHTML = '<div class="flex justify-center p-8"><div class="loader"></div></div>'; 
            const favoriteIds = FavoritesManager.get();
            const allStations = StationDB.get() || [];
            if (favoriteIds.length === 0) {
                container.innerHTML = '<p class="text-center text-gray-500 mt-8">您还没有收藏任何充电桩。</p>';
                return;
            }
            const favorites = favoriteIds.map(id => allStations.find(s => s.stationId === id)).filter(Boolean);
            container.innerHTML = '';
            favorites.forEach(station => {
                const stationCardEl = document.getElementById('station-card-template').content.cloneNode(true);
                const stationCard = stationCardEl.querySelector('.station-card');
                stationCard.dataset.stationId = station.stationId;
                stationCard.querySelector('.station-name').textContent = station.stationName;
                stationCard.querySelector('.station-address').textContent = station.address;
                stationCard.querySelector('.remove-favorite-btn').onclick = () => {
                    FavoritesManager.remove(station.stationId);
                    renderFavoritesPage();
                };
                container.appendChild(stationCardEl);
                updateFavoriteStationCard(station.stationId, stationCard);
            });
        }
        
        function getColorForAvailability(ratio) { if (ratio < 0 || isNaN(ratio)) return '#9ca3af'; if (ratio === 0) return '#b91c1c'; const hue = ratio * 120; const lightness = 45 + (ratio * 15); const saturation = 75 + (ratio * 20); return `hsl(${hue}, ${saturation}%, ${lightness}%)`; }
        function showError(message) { errorMessage.textContent = message; errorOverlay.classList.remove('hidden'); }

        initApp();
    });
    </script>
    
    <script>
        var t = setInterval(function() {
            if (window.goatcounter && window.goatcounter.visit_count) {
                clearInterval(t);
                window.goatcounter.visit_count({
                    append: '#visitor-stats',
                    path: 'TOTAL',
                    type: 'html'
                });
            }
        }, 100);
    </script>
    <script data-goatcounter="https://mumiao.goatcounter.com/count"
        async src="//gc.zgo.at/count.js"></script>
</body>
</html><|MERGE_RESOLUTION|>--- conflicted
+++ resolved
@@ -204,8 +204,7 @@
             searchInput.addEventListener('keyup', (event) => { if (event.key === 'Enter') performSearch(); });
             searchInput.addEventListener('input', () => clearSearchBtn.classList.toggle('hidden', !searchInput.value));
             clearSearchBtn.addEventListener('click', clearSearch);
-            
-<<<<<<< HEAD
+
             // 尝试获取用户当前位置，如果失败则使用默认位置
             if (navigator.geolocation) {
                 navigator.geolocation.getCurrentPosition(
@@ -255,17 +254,17 @@
                 // 成功回调
                 async (position) => {
                     const { latitude, longitude } = position.coords;
-                    
+
                     // 更新地图中心到用户位置
                     map.setView([latitude, longitude], 16);
-                    
+
                     // 显示用户位置标记
                     userLocationMarker.setLatLng([latitude, longitude]);
                     userLocationMarker.setOpacity(1);
-                    
+
                     // 重新获取并显示该位置附近的充电站
                     await fetchAndRenderStations(latitude, longitude);
-                    
+
                     // 恢复按钮状态
                     mapLoader.classList.add('hidden');
                     locateBtn.disabled = false;
@@ -274,7 +273,7 @@
                 (error) => {
                     mapLoader.classList.add('hidden');
                     locateBtn.disabled = false;
-                    
+
                     switch(error.code) {
                         case error.PERMISSION_DENIED:
                             showError('用户拒绝了地理位置请求');
@@ -301,32 +300,28 @@
         // 修改获取充电站数据的函数，支持传入位置参数
         async function fetchAndRenderStations(lat = 30.754736739439924, lng = 103.92946279311207) {
             mapLoader.classList.remove('hidden');
-            
+
             // 更新API调用参数
             const nearStations = await fetchNearStationsAPI(lat, lng);
-            
+
             if (nearStations && nearStations.length > 0) {
                 StationDB.set(applyJitter(nearStations));
                 renderMarkers();
             }
-            
+
             mapLoader.classList.add('hidden');
-=======
-            await initialFetchAndStoreStations();
-            switchView('map');
->>>>>>> b5ad67bc
         }
 
         function switchView(view) {
             hideStationDetailPanel(); 
             document.body.classList.toggle('overflow-hidden', view === 'map');
-            for (const key in pages) pages[key].classList.toggle('hidden', key !== view); 
+            for (const key in pages) pages[key].classList.toggle('hidden', key !== view);
             for (const key in navButtons) navButtons[key].classList.remove('active'); 
             navButtons[view].classList.add('active'); 
-            if (view === 'map') { 
+            if (view === 'map') {
                 if (map) map.invalidateSize(); 
-                clearSearch(); 
-            } else if (view === 'favorites') { 
+                clearSearch();
+            } else if (view === 'favorites') {
                 renderFavoritesPage(); 
             } 
         }
@@ -349,23 +344,11 @@
             setTimeout(() => { refreshFavoritesBtn.disabled = false; }, REFRESH_COOLDOWN);
         }
 
-<<<<<<< HEAD
-        async function initialFetchAndStoreStations(lat, lng) { 
-            mapLoader.classList.remove('hidden'); 
-            const nearStations = await fetchNearStationsAPI(lat, lng); 
-            if (nearStations && nearStations.length > 0) StationDB.set(applyJitter(nearStations)); 
-            mapLoader.classList.add('hidden'); 
-=======
-        async function initialFetchAndStoreStations() {
-            const localStations = StationDB.get();
-            if (!localStations || localStations.length === 0) {
-                 mapLoader.classList.remove('hidden'); 
-                 const nearStations = await fetchNearStationsAPI(); 
-                 if (nearStations && nearStations.length > 0) StationDB.set(applyJitter(nearStations)); 
-                 mapLoader.classList.add('hidden');
-            }
-            renderMarkers();
->>>>>>> b5ad67bc
+        async function initialFetchAndStoreStations(lat, lng) {
+            mapLoader.classList.remove('hidden');
+            const nearStations = await fetchNearStationsAPI(lat, lng);
+            if (nearStations && nearStations.length > 0) StationDB.set(applyJitter(nearStations));
+            mapLoader.classList.add('hidden');
         }
         function renderMarkers(filterKeyword = '') { const stations = StationDB.get() || []; if (!stations) return; const lowerCaseKeyword = filterKeyword.trim().toLowerCase(); const filteredStations = lowerCaseKeyword ? stations.filter(s => s.stationName.toLowerCase().includes(lowerCaseKeyword)) : stations; for (const key in markers) if (map.hasLayer(markers[key])) map.removeLayer(markers[key]); markers = {}; filteredStations.forEach(station => { const icon = createMarkerIcon('#9ca3af'); const marker = L.marker([station.latitude, station.longitude], { icon }).addTo(map); marker.bindTooltip(station.stationName, { permanent: false, direction: 'top', offset: [0, -12], className: 'station-tooltip' }); marker.on('click', () => showStationDetailPanel(station)); markers[station.stationId] = marker; }); refreshMarkersStatus(); }
         async function refreshMarkersStatus() { mapLoader.classList.remove('hidden'); const dynamicData = await fetchNearStationsAPI(); if (dynamicData) { const statusMap = new Map(dynamicData.map(s => [s.stationId, {freeNum: s.freeNum, switchType: s.switchType}])); for (const stationId in markers) { if (map.hasLayer(markers[stationId])) { const status = statusMap.get(parseInt(stationId, 10)); const marker = markers[stationId]; const ratio = status && status.switchType > 0 ? status.freeNum / status.switchType : -1; marker.setIcon(createMarkerIcon(getColorForAvailability(ratio))); } } } mapLoader.classList.add('hidden'); }
@@ -373,14 +356,14 @@
         function clearSearch() { searchInput.value = ''; clearSearchBtn.classList.add('hidden'); hideStationDetailPanel(); renderMarkers(); }
         function applyJitter(stations) { const newStations = []; const occupiedCoords = new Set(); const distanceSq = (p1, p2) => (p1.lat - p2.lat)**2 + (p1.lng - p2.lng)**2; const minDistanceSq = (0.0003)**2; stations.forEach(station => { let newLat = station.latitude, newLng = station.longitude; let attempts = 0; while (attempts < 100) { let collision = false; for (const coord of occupiedCoords) { if (distanceSq({lat: newLat, lng: newLng}, JSON.parse(coord)) < minDistanceSq) { collision = true; newLat += (Math.random() - 0.5) * JITTER_AMOUNT; newLng += (Math.random() - 0.5) * JITTER_AMOUNT; break; } } if (!collision) break; attempts++; } occupiedCoords.add(JSON.stringify({lat: newLat, lng: newLng})); newStations.push({ ...station, latitude: newLat, longitude: newLng }); }); return newStations; }
         function createMarkerIcon(color) { return L.divIcon({ className: 'leaflet-div-icon', html: `<div class="map-marker" style="background-color: ${color};"></div>`, iconSize: [20, 20], iconAnchor: [10, 10] }); }
-        function initMaps() { 
-            map = L.map('map', { zoomControl: false }).setView(MAP_CENTER, 16); 
-            L.control.zoom({ position: 'bottomright' }).addTo(map); 
-            L.tileLayer('https://wprd0{s}.is.autonavi.com/appmaptile?lang=zh_cn&size=1&scale=1&style=7&x={x}&y={y}&z={z}', { 
-                subdomains: ['1', '2', '3', '4'], 
-                attribution: '&copy; 高德地图' 
+        function initMaps() {
+            map = L.map('map', { zoomControl: false }).setView(MAP_CENTER, 16);
+            L.control.zoom({ position: 'bottomright' }).addTo(map);
+            L.tileLayer('https://wprd0{s}.is.autonavi.com/appmaptile?lang=zh_cn&size=1&scale=1&style=7&x={x}&y={y}&z={z}', {
+                subdomains: ['1', '2', '3', '4'],
+                attribution: '&copy; 高德地图'
             }).addTo(map);
-            
+
             // 添加用户位置标记
             userLocationMarker = L.marker([0, 0], {
                 icon: L.divIcon({
@@ -413,19 +396,19 @@
         const getOutletStatus = (outletNo) => fetchAPI(`https://wemp.issks.com/charge/v1/charging/outlet/${outletNo}`);
         const fetchNearStationsAPI = (lat = 30.754736739439924, lng = 103.92946279311207) => {
             const url = 'https://wemp.issks.com/device/v1/near/station';
-            const body = { 
-                page: 1, 
-                pageSize: 200, 
-                scale: 3, 
-                latitude: lat, 
-                longitude: lng, 
-                userLatitude: lat, 
-                userLongitude: lng 
+            const body = {
+                page: 1,
+                pageSize: 200,
+                scale: 3,
+                latitude: lat,
+                longitude: lng,
+                userLatitude: lat,
+                userLongitude: lng
             };
-            return fetchAPI(url, { 
-                method: 'POST', 
-                headers: { 'Content-Type': 'application/json;charset=UTF-8' }, 
-                body: JSON.stringify(body) 
+            return fetchAPI(url, {
+                method: 'POST',
+                headers: { 'Content-Type': 'application/json;charset=UTF-8' },
+                body: JSON.stringify(body)
             })
                 .then(data => data?.elecStationData || []);
         };
@@ -554,7 +537,7 @@
         initApp();
     });
     </script>
-    
+
     <script>
         var t = setInterval(function() {
             if (window.goatcounter && window.goatcounter.visit_count) {
